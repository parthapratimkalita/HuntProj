from pydantic import BaseModel, Field, validator
from typing import Optional, List, Dict, Any
from datetime import datetime
from enum import Enum

class PropertyStatusEnum(str, Enum):
    DRAFT = "DRAFT"
    PENDING = "PENDING" 
    APPROVED = "APPROVED"
    REJECTED = "REJECTED"

# Subschemas for better type safety - FIXED with field aliases
class AcreageBreakdown(BaseModel):
    acres: int
    terrainType: str = Field(alias="terrain_type")  # Accept both camelCase and snake_case
    # description: Optional[str] = None
    
    class Config:
        allow_population_by_field_name = True  # Allow both field names
        populate_by_name = True

class WildlifeInfo(BaseModel):
    species: str
    #estimatedPopulation: int = Field(alias="estimated_population")  # Accept both formats
    populationDensity: int = Field(alias="population_density", ge=0, le=100) 
    #seasonInfo: Optional[str] = Field(default=None, alias="season_info")  # Accept both formats
    
    class Config:
        allow_population_by_field_name = True  # Allow both field names
        populate_by_name = True

class HuntingPackage(BaseModel):
    name: str
    huntingType: str = Field(alias="hunting_type")  # Accept both formats
    duration: int
    price: float
    maxHunters: int = Field(alias="max_hunters")  # Accept both formats
    description: str
    includedItems: List[str] = Field(default=[], alias="included_items")  # Accept both formats
    accommodationStatus: str = Field(alias="accommodation_status")  # Accept both formats
    defaultAccommodation: Optional[str] = Field(default=None, alias="default_accommodation")  # Accept both formats
    
    class Config:
        allow_population_by_field_name = True  # Allow both field names
        populate_by_name = True

class AccommodationOption(BaseModel):
    type: str
    name: str
    description: Optional[str] = None
    bedrooms: int
    bathrooms: float
    capacity: int
    pricePerNight: float = Field(alias="price_per_night")  # Accept both formats
    amenities: List[str] = []
    
    class Config:
        allow_population_by_field_name = True  # Allow both field names
        populate_by_name = True

class PropertyImage(BaseModel):
    url: str
    filename: Optional[str] = None
    uploaded_at: Optional[str] = None
    size: Optional[int] = None

# PHASE 1 - Draft Creation Schema
class PropertyDraftCreate(BaseModel):
    """Schema for creating a property draft (Phase 1)"""
    # Basic Information
    property_name: str = Field(..., min_length=3, max_length=100)
    description: str = Field(..., min_length=20)
    
    # Location
    address: str
    city: str
    state: str
    zip_code: str
    country: str = "United States"
    latitude: float
    longitude: float
    
    # Property Details
    total_acres: int = Field(..., gt=0)
<<<<<<< HEAD
    #primary_terrain: Optional[str] = None
=======
    # primary_terrain: Optional[str] = None
>>>>>>> 5e3982cf
    
    # Optional for Phase 1 - Handle both naming conventions
    acreage_breakdown: Optional[List[AcreageBreakdown]] = []
    wildlife_info: Optional[List[WildlifeInfo]] = []
    
    # Images - at least profile image required
    property_images: List[PropertyImage] = Field(..., min_items=1)
    profile_image_index: int = 0
    
    class Config:
        allow_population_by_field_name = True
        populate_by_name = True

# PHASE 2 - Complete Property Schema
class PropertyCreate(BaseModel):
    """Schema for creating a complete property (both phases)"""
    # Phase 1 fields
    property_name: str = Field(..., min_length=3, max_length=100)
    description: str = Field(..., min_length=20)
    
    # Location
    address: str
    city: str
    state: str
    zip_code: str
    country: str = "United States"
    latitude: float
    longitude: float
    
    # Property Details
    total_acres: int = Field(..., gt=0)
<<<<<<< HEAD
    #primary_terrain: Optional[str] = None
=======
    # primary_terrain: Optional[str] = None
>>>>>>> 5e3982cf
    acreage_breakdown: Optional[List[AcreageBreakdown]] = []
    wildlife_info: Optional[List[WildlifeInfo]] = []
    
    # Phase 2 required fields
    hunting_packages: List[HuntingPackage] = Field(..., min_items=1)
    accommodations: List[AccommodationOption] = Field(..., min_items=1)
    facilities: Optional[List[str]] = []
    
    # Additional Info
    rules: Optional[str] = None
    safety_info: Optional[str] = None
    license_requirements: Optional[str] = None
    season_info: Optional[str] = None
    
    # Images
    property_images: List[PropertyImage] = Field(..., min_items=1)
    profile_image_index: int = 0
    
    class Config:
        allow_population_by_field_name = True
        populate_by_name = True

# Update Schema
class PropertyUpdate(BaseModel):
    """Schema for updating properties"""
    # Basic fields (locked for approved properties)
    property_name: Optional[str] = None
    description: Optional[str] = None
    
    # Location (locked for approved properties)
    address: Optional[str] = None
    city: Optional[str] = None
    state: Optional[str] = None
    zip_code: Optional[str] = None
    country: Optional[str] = None
    latitude: Optional[float] = None
    longitude: Optional[float] = None
    
    # Always editable
    total_acres: Optional[int] = None
<<<<<<< HEAD
    #primary_terrain: Optional[str] = None
=======
    # primary_terrain: Optional[str] = None
>>>>>>> 5e3982cf
    acreage_breakdown: Optional[List[AcreageBreakdown]] = None
    wildlife_info: Optional[List[WildlifeInfo]] = None
    hunting_packages: Optional[List[HuntingPackage]] = None
    accommodations: Optional[List[AccommodationOption]] = None
    facilities: Optional[List[str]] = None
    rules: Optional[str] = None
    safety_info: Optional[str] = None
    license_requirements: Optional[str] = None
    season_info: Optional[str] = None
    property_images: Optional[List[PropertyImage]] = None
    profile_image_index: Optional[int] = None
    
    class Config:
        allow_population_by_field_name = True
        populate_by_name = True

# Provider info schema
class ProviderInfo(BaseModel):
    """Provider user information"""
    id: int
    full_name: str
    username: str
    avatar_url: Optional[str] = None
    created_at: datetime
    
    class Config:
        from_attributes = True

# Response Schema
class Property(BaseModel):
    """Complete property response schema"""
    id: int
    provider_id: int
    
    # Basic Info
    property_name: str
    description: str
    
    # Location
    address: str
    city: str
    state: str
    zip_code: str
    country: str
    latitude: float
    longitude: float
    
    # Property Details
    total_acres: int
    #primary_terrain: Optional[str]
    acreage_breakdown: Optional[List[AcreageBreakdown]]
    wildlife_info: Optional[List[WildlifeInfo]]
    
    # Hunting & Accommodation
    hunting_packages: Optional[List[HuntingPackage]]
    accommodations: Optional[List[AccommodationOption]]
    facilities: Optional[List[str]]
    
    # Additional Info
    rules: Optional[str]
    safety_info: Optional[str]
    license_requirements: Optional[str]
    season_info: Optional[str]
    
    # Images
    property_images: Optional[List[PropertyImage]]
    profile_image_index: int
    
    # Status
    status: PropertyStatusEnum
    admin_feedback: Optional[str]
    is_listed: bool
    draft_completed_phase: Optional[int]
    
    # Timestamps
    created_at: datetime
    updated_at: Optional[datetime]
    
    # Relations - Now we include provider
    provider: Optional[ProviderInfo] = None
    # reviews: Optional[List[dict]] = []
    # avg_rating: Optional[float] = None

    class Config:
        from_attributes = True
        allow_population_by_field_name = True
        populate_by_name = True
        json_encoders = {
            datetime: lambda v: v.isoformat()
        }

# Alternative approach - create a simplified response schema
class PropertySimple(BaseModel):
    """Simplified property response schema without relationships"""
    id: int
    provider_id: int
    
    # Basic Info
    property_name: str
    description: str
    
    # Location
    address: str
    city: str
    state: str
    zip_code: str
    country: str
    latitude: float
    longitude: float
    
    # Property Details
    total_acres: int
<<<<<<< HEAD
    #primary_terrain: Optional[str]
=======
    # primary_terrain: Optional[str]
>>>>>>> 5e3982cf
    acreage_breakdown: Optional[List[AcreageBreakdown]]
    wildlife_info: Optional[List[WildlifeInfo]]
    
    # Hunting & Accommodation
    hunting_packages: Optional[List[HuntingPackage]]
    accommodations: Optional[List[AccommodationOption]]
    facilities: Optional[List[str]]
    
    # Additional Info
    rules: Optional[str]
    safety_info: Optional[str]
    license_requirements: Optional[str]
    season_info: Optional[str]
    
    # Images
    property_images: Optional[List[PropertyImage]]
    profile_image_index: int
    
    # Status
    status: PropertyStatusEnum
    admin_feedback: Optional[str]
    is_listed: bool
    draft_completed_phase: Optional[int]
    
    # Timestamps
    created_at: datetime
    updated_at: Optional[datetime]

    class Config:
        from_attributes = True
        allow_population_by_field_name = True
        populate_by_name = True
        json_encoders = {
            datetime: lambda v: v.isoformat()
        }

# Search Schema
class PropertySearch(BaseModel):
    hunting_type: Optional[str] = None
    min_price: Optional[float] = None
    max_price: Optional[float] = None
    city: Optional[str] = None
    state: Optional[str] = None
    min_acres: Optional[int] = None
    max_acres: Optional[int] = None
    # terrain: Optional[str] = None
    wildlife_species: Optional[str] = None<|MERGE_RESOLUTION|>--- conflicted
+++ resolved
@@ -82,11 +82,7 @@
     
     # Property Details
     total_acres: int = Field(..., gt=0)
-<<<<<<< HEAD
-    #primary_terrain: Optional[str] = None
-=======
     # primary_terrain: Optional[str] = None
->>>>>>> 5e3982cf
     
     # Optional for Phase 1 - Handle both naming conventions
     acreage_breakdown: Optional[List[AcreageBreakdown]] = []
@@ -118,11 +114,7 @@
     
     # Property Details
     total_acres: int = Field(..., gt=0)
-<<<<<<< HEAD
-    #primary_terrain: Optional[str] = None
-=======
     # primary_terrain: Optional[str] = None
->>>>>>> 5e3982cf
     acreage_breakdown: Optional[List[AcreageBreakdown]] = []
     wildlife_info: Optional[List[WildlifeInfo]] = []
     
@@ -163,11 +155,7 @@
     
     # Always editable
     total_acres: Optional[int] = None
-<<<<<<< HEAD
-    #primary_terrain: Optional[str] = None
-=======
     # primary_terrain: Optional[str] = None
->>>>>>> 5e3982cf
     acreage_breakdown: Optional[List[AcreageBreakdown]] = None
     wildlife_info: Optional[List[WildlifeInfo]] = None
     hunting_packages: Optional[List[HuntingPackage]] = None
@@ -280,11 +268,7 @@
     
     # Property Details
     total_acres: int
-<<<<<<< HEAD
-    #primary_terrain: Optional[str]
-=======
     # primary_terrain: Optional[str]
->>>>>>> 5e3982cf
     acreage_breakdown: Optional[List[AcreageBreakdown]]
     wildlife_info: Optional[List[WildlifeInfo]]
     
