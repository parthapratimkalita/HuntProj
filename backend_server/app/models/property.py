--- conflicted
+++ resolved
@@ -35,11 +35,7 @@
     
     # Property Details (Phase 1 - Required)
     total_acres = Column(Integer, nullable=False)
-<<<<<<< HEAD
-    #primary_terrain = Column(String, nullable=True)
-=======
     # primary_terrain = Column(String, nullable=True)
->>>>>>> 5e3982cf
     
     # Complex Fields (JSONB)
     acreage_breakdown = Column(JSONB, nullable=True, default=list)
